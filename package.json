--- conflicted
+++ resolved
@@ -1,10 +1,6 @@
 {
   "name": "aria",
-<<<<<<< HEAD
   "version": "0.7.5",
-=======
-  "version": "0.8.0",
->>>>>>> 8e6f03eb
   "description": "AI Research Assistant Powered by Large Language Models",
   "config": {
     "addonName": "Aria",
